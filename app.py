import os
import urllib.parse
import json
from time import sleep
import threading
from datetime import datetime, timedelta
import numpy as np
import sqlite3
from tradingview_screener import Query, col, And, Or
import pandas as pd
from flask import Flask, render_template, jsonify, request

# --- Flask App Initialization ---
app = Flask(__name__)

# --- Global state for auto-scanning ---
auto_scan_enabled = True
latest_scan_data = {
    "in_squeeze": [],
    "formed": [],
    "fired": []
}
data_lock = threading.Lock()

# --- SQLite Timestamp Handling ---
def adapt_datetime_iso(val):
    """Adapt datetime.datetime to timezone-naive ISO 8601 format."""
    return val.isoformat()

def convert_timestamp(val):
    """Convert ISO 8601 string to datetime.datetime object."""
    return datetime.fromisoformat(val.decode())

# Register the adapter and converter
sqlite3.register_adapter(datetime, adapt_datetime_iso)
sqlite3.register_converter("timestamp", convert_timestamp)

# --- Pandas Configuration ---
pd.set_option('display.expand_frame_repr', False)
pd.set_option('display.max_columns', None)
pd.set_option('display.width', 0)

# --- Helper Functions ---
def append_df_to_csv(df, csv_path):
    """
    Appends a DataFrame to a CSV file. Creates the file with a header if it doesn't
    exist, otherwise appends without the header.
    """
    if not os.path.exists(csv_path):
        df.to_csv(csv_path, mode='a', header=True, index=False)
    else:
        df.to_csv(csv_path, mode='a', header=False, index=False)

def generate_heatmap_data(df):
    """
    Generates a simple, flat list of dictionaries from the dataframe for the D3 heatmap.
    This replaces the JSON file generation.
    """
    base_required_cols = ['ticker', 'HeatmapScore', 'SqueezeCount', 'rvol', 'URL', 'logo', 'momentum', 'highest_tf', 'squeeze_strength']
    for c in base_required_cols:
        if c not in df.columns:
            if c == 'momentum': df[c] = 'Neutral'
            elif c in ['highest_tf', 'squeeze_strength']: df[c] = 'N/A'
            else: df[c] = 0

    heatmap_data = []
    for _, row in df.iterrows():
        stock_data = {
            "name": row['ticker'], "value": row['HeatmapScore'], "count": row.get('SqueezeCount', 0),
            "rvol": row['rvol'], "url": row['URL'], "logo": row['logo'], "momentum": row['momentum'],
            "highest_tf": row['highest_tf'], "squeeze_strength": row['squeeze_strength']
        }
        if 'fired_timeframe' in df.columns: stock_data['fired_timeframe'] = row['fired_timeframe']
        if 'fired_timestamp' in df.columns and pd.notna(row['fired_timestamp']):
            stock_data['fired_timestamp'] = row['fired_timestamp'].isoformat()
        if 'previous_volatility' in df.columns: stock_data['previous_volatility'] = row['previous_volatility']
        if 'current_volatility' in df.columns: stock_data['current_volatility'] = row['current_volatility']
        if 'volatility_increased' in df.columns: stock_data['volatility_increased'] = row['volatility_increased']
        heatmap_data.append(stock_data)
    return heatmap_data

# --- Configuration ---
DB_FILE = 'squeeze_history.db'
# Timeframe Configuration
timeframes = ['', '|1', '|5', '|15', '|30', '|60', '|120', '|240', '|1W', '|1M']
tf_order_map = {'|1M': 10, '|1W': 9, '|240': 8, '|120': 7, '|60': 6, '|30': 5, '|15': 4, '|5': 3, '|1': 2, '': 1}
tf_display_map = {'': 'Daily', '|1': '1m', '|5': '5m', '|15': '15m', '|30': '30m', '|60': '1H', '|120': '2H', '|240': '4H', '|1W': 'Weekly', '|1M': 'Monthly'}
tf_suffix_map = {v: k for k, v in tf_display_map.items()}

# Construct select columns for all timeframes
select_cols = ['name', 'logoid', 'close', 'MACD.hist']
for tf in timeframes:
    select_cols.extend([
        f'KltChnl.lower{tf}', f'KltChnl.upper{tf}', f'BB.lower{tf}', f'BB.upper{tf}',
        f'ATR{tf}', f'SMA20{tf}', f'volume{tf}', f'average_volume_10d_calc{tf}', f'Value.Traded{tf}'
    ])

# --- Data Processing Functions ---
def get_highest_squeeze_tf(row):
    for tf_suffix in sorted(tf_order_map, key=tf_order_map.get, reverse=True):
        if row.get(f'InSqueeze{tf_suffix}', False): return tf_display_map[tf_suffix]
    return 'Unknown'

def get_dynamic_rvol(row, timeframe_name, tf_suffix_map):
    tf_suffix = tf_suffix_map.get(timeframe_name)
    if tf_suffix is None: return 0
    vol_col, avg_vol_col = f'volume{tf_suffix}', f'average_volume_10d_calc{tf_suffix}'
    volume, avg_volume = row.get(vol_col), row.get(avg_vol_col)
    if pd.isna(volume) or pd.isna(avg_volume) or avg_volume == 0: return 0
    return volume / avg_volume

def get_squeeze_strength(row):
    highest_tf_name = row['highest_tf']
    tf_suffix = tf_suffix_map.get(highest_tf_name)
    if tf_suffix is None: return "N/A"
    bb_upper, bb_lower = row.get(f'BB.upper{tf_suffix}'), row.get(f'BB.lower{tf_suffix}')
    kc_upper, kc_lower = row.get(f'KltChnl.upper{tf_suffix}'), row.get(f'KltChnl.lower{tf_suffix}')
    if any(pd.isna(val) for val in [bb_upper, bb_lower, kc_upper, kc_lower]): return "N/A"
    bb_width, kc_width = bb_upper - bb_lower, kc_upper - kc_lower
    if bb_width == 0: return "N/A"
    sqz_strength = kc_width / bb_width
    if sqz_strength >= 2: return "VERY STRONG"
    elif sqz_strength >= 1.5: return "STRONG"
    elif sqz_strength > 1: return "Regular"
    else: return "N/A"

def process_fired_events(events, tf_order_map, tf_suffix_map):
    if not events: return pd.DataFrame()
    df = pd.DataFrame(events)
    def get_tf_sort_key(display_name):
        suffix = tf_suffix_map.get(display_name, '')
        return tf_order_map.get(suffix, -1)
    df['tf_order'] = df['fired_timeframe'].apply(get_tf_sort_key)
    processed_events = []
    for ticker, group in df.groupby('ticker'):
        highest_tf_event = group.loc[group['tf_order'].idxmax()]
        consolidated_event = highest_tf_event.to_dict()
        consolidated_event['SqueezeCount'] = len(group)
        consolidated_event['highest_tf'] = highest_tf_event['fired_timeframe']
        processed_events.append(consolidated_event)
    return pd.DataFrame(processed_events)

def get_fired_breakout_direction(row, fired_tf_name, tf_suffix_map):
    tf_suffix = tf_suffix_map.get(fired_tf_name)
    if not tf_suffix: return 'Neutral'
    close, bb_upper, kc_upper, bb_lower, kc_lower = row.get('close'), row.get(f'BB.upper{tf_suffix}'), row.get(f'KltChnl.upper{tf_suffix}'), row.get(f'BB.lower{tf_suffix}'), row.get(f'KltChnl.lower{tf_suffix}')
    if any(pd.isna(val) for val in [close, bb_upper, kc_upper, bb_lower, kc_lower]): return 'Neutral'
    if close > bb_upper and bb_upper > kc_upper: return 'Bullish'
    elif close < bb_lower and bb_lower < kc_lower: return 'Bearish'
    else: return 'Neutral'

# --- Database Functions ---
def init_db():
    conn = sqlite3.connect(DB_FILE)
    cursor = conn.cursor()
    cursor.execute('''CREATE TABLE IF NOT EXISTS squeeze_history (id INTEGER PRIMARY KEY AUTOINCREMENT, scan_timestamp TIMESTAMP NOT NULL, ticker TEXT NOT NULL, timeframe TEXT NOT NULL, volatility REAL, rvol REAL, SqueezeCount INTEGER, squeeze_strength TEXT, HeatmapScore REAL)''')
    cursor.execute('''CREATE TABLE IF NOT EXISTS fired_squeeze_events (id INTEGER PRIMARY KEY AUTOINCREMENT, fired_timestamp TIMESTAMP NOT NULL, ticker TEXT NOT NULL, fired_timeframe TEXT NOT NULL, momentum TEXT, previous_volatility REAL, current_volatility REAL, rvol REAL, HeatmapScore REAL, URL TEXT, logo TEXT, SqueezeCount INTEGER, highest_tf TEXT)''')
    cursor.execute('CREATE INDEX IF NOT EXISTS idx_scan_timestamp ON squeeze_history (scan_timestamp)')
    cursor.execute('CREATE INDEX IF NOT EXISTS idx_fired_timestamp ON fired_squeeze_events (fired_timestamp)')
    conn.commit()
    conn.close()

def load_previous_squeeze_list_from_db():
    conn = sqlite3.connect(DB_FILE, detect_types=sqlite3.PARSE_DECLTYPES)
    cursor = conn.cursor()
    try:
        cursor.execute('SELECT MAX(scan_timestamp) FROM squeeze_history')
        last_timestamp = cursor.fetchone()[0]
        if last_timestamp is None: return []
        cursor.execute('SELECT ticker, timeframe, volatility FROM squeeze_history WHERE scan_timestamp = ?', (last_timestamp,))
        return [(row[0], row[1], row[2]) for row in cursor.fetchall()]
    finally: conn.close()

def save_current_squeeze_list_to_db(squeeze_records):
    if not squeeze_records: return
    conn = sqlite3.connect(DB_FILE, detect_types=sqlite3.PARSE_DECLTYPES)
    cursor = conn.cursor()
    now = datetime.now()
    data_to_insert = [(now, r['ticker'], r['timeframe'], r['volatility'], r.get('rvol'), r.get('SqueezeCount'), r.get('squeeze_strength'), r.get('HeatmapScore')) for r in squeeze_records]
    cursor.executemany('INSERT INTO squeeze_history (scan_timestamp, ticker, timeframe, volatility, rvol, SqueezeCount, squeeze_strength, HeatmapScore) VALUES (?, ?, ?, ?, ?, ?, ?, ?)', data_to_insert)
    conn.commit()
    conn.close()

def save_fired_events_to_db(fired_events_df):
    if fired_events_df.empty: return
    conn = sqlite3.connect(DB_FILE, detect_types=sqlite3.PARSE_DECLTYPES)
    now = datetime.now()
    data_to_insert = [(now, row['ticker'], row['fired_timeframe'], row.get('momentum'), row.get('previous_volatility'), row.get('current_volatility'), row.get('rvol'), row.get('HeatmapScore'), row.get('URL'), row.get('logo'), row.get('SqueezeCount'), row.get('highest_tf')) for _, row in fired_events_df.iterrows()]
    cursor = conn.cursor()
    cursor.executemany('INSERT INTO fired_squeeze_events (fired_timestamp, ticker, fired_timeframe, momentum, previous_volatility, current_volatility, rvol, HeatmapScore, URL, logo, SqueezeCount, highest_tf) VALUES (?, ?, ?, ?, ?, ?, ?, ?, ?, ?, ?, ?)', data_to_insert)
    conn.commit()
    conn.close()

def cleanup_old_fired_events():
    conn = sqlite3.connect(DB_FILE)
    cursor = conn.cursor()
    fifteen_minutes_ago = datetime.now() - timedelta(minutes=15)
    cursor.execute("DELETE FROM fired_squeeze_events WHERE fired_timestamp < ?", (fifteen_minutes_ago,))
    conn.commit()
    conn.close()

def load_recent_fired_events_from_db():
    conn = sqlite3.connect(DB_FILE, detect_types=sqlite3.PARSE_DECLTYPES)
    fifteen_minutes_ago = datetime.now() - timedelta(minutes=15)
    query = "SELECT * FROM fired_squeeze_events WHERE fired_timestamp >= ?"
    df = pd.read_sql_query(query, conn, params=(fifteen_minutes_ago,))
    conn.close()
    return df

# --- Main Scanning Logic ---
def run_scan():
    try:
        # 1. Load previous squeeze state
        prev_squeeze_pairs = load_previous_squeeze_list_from_db()

        # 2. Find all stocks currently in a squeeze
        squeeze_conditions = [And(col(f'BB.upper{tf}') < col(f'KltChnl.upper{tf}'), col(f'BB.lower{tf}') > col(f'KltChnl.lower{tf}')) for tf in timeframes]
        filters = [
            col('is_primary') == True, col('typespecs').has('common'), col('type') == 'stock',
            col('exchange') == 'NSE', col('close').between(20, 10000), col('active_symbol') == True,
            col('average_volume_10d_calc|5') > 50000, col('Value.Traded|5') > 10000000,
            Or(*squeeze_conditions)
        ]

        query_in_squeeze = Query().select(*select_cols).where2(And(*filters)).set_markets('india')

<<<<<<< HEAD
        # --- Scanner Filters ---
        # # Define the set of rules to find stocks in a squeeze.
        # filters = [
        #     col('is_primary') == True,  # Only primary listings
        #     col('typespecs').has('common'),  # Only common stocks
        #     col('type') == 'stock',  # Exclude ETFs, etc.
        #     col('exchange') == 'NSE',  # Only stocks on the National Stock Exchange
        #     col('close').between(20, 10000),  # Price filter
        #     col('active_symbol') == True,  # Only actively traded symbols
        #     col('average_volume_10d_calc|5') > 50000,  # Minimum average volume
        #     col('Value.Traded|5') > 10000000,  # Minimum traded value
        #     Or(*squeeze_conditions)  # The core squeeze condition across all timeframes
        # ]
        # query_in_squeeze = Query().select(*select_cols).where2(And(*filters)).set_markets('india')
        # _, df_in_squeeze = query_in_squeeze.get_scanner_data()

        query_in_squeeze = Query().select(*select_cols).where2(And(*filters)).set_markets('india')
=======
>>>>>>> e3215673
        _, df_in_squeeze = query_in_squeeze.get_scanner_data()

        if df_in_squeeze is not None:
            print(f"Verification: Found {len(df_in_squeeze)} tickers in squeeze.")

        current_squeeze_pairs = []
        df_in_squeeze_processed = pd.DataFrame()
        if df_in_squeeze is not None and not df_in_squeeze.empty:
            for _, row in df_in_squeeze.iterrows():
                for tf_suffix, tf_name in tf_display_map.items():
                    if (row.get(f'BB.upper{tf_suffix}') < row.get(f'KltChnl.upper{tf_suffix}')) and (row.get(f'BB.lower{tf_suffix}') > row.get(f'KltChnl.lower{tf_suffix}')):
                        atr, sma20, bb_upper = row.get(f'ATR{tf_suffix}'), row.get(f'SMA20{tf_suffix}'), row.get(f'BB.upper{tf_suffix}')
                        volatility = (bb_upper - sma20) / atr if pd.notna(atr) and atr != 0 and pd.notna(sma20) and pd.notna(bb_upper) else 0
                        current_squeeze_pairs.append((row['ticker'], tf_name, volatility))

            df_in_squeeze['encodedTicker'] = df_in_squeeze['ticker'].apply(urllib.parse.quote)
            df_in_squeeze['URL'] = "https://in.tradingview.com/chart/N8zfIJVK/?symbol=" + df_in_squeeze['encodedTicker']
            df_in_squeeze['logo'] = df_in_squeeze['logoid'].apply(lambda x: f"https://s3-symbol-logo.tradingview.com/{x}.svg" if pd.notna(x) and x.strip() else '')
            for tf in timeframes:
                df_in_squeeze[f'InSqueeze{tf}'] = (df_in_squeeze[f'BB.upper{tf}'] < df_in_squeeze[f'KltChnl.upper{tf}']) & (df_in_squeeze[f'BB.lower{tf}'] > df_in_squeeze[f'KltChnl.lower{tf}'])
            df_in_squeeze['SqueezeCount'] = df_in_squeeze[[f'InSqueeze{tf}' for tf in timeframes]].sum(axis=1)
            df_in_squeeze['highest_tf'] = df_in_squeeze.apply(get_highest_squeeze_tf, axis=1)
            df_in_squeeze['squeeze_strength'] = df_in_squeeze.apply(get_squeeze_strength, axis=1)
            df_in_squeeze = df_in_squeeze[df_in_squeeze['squeeze_strength'].isin(['STRONG', 'VERY STRONG'])]
            df_in_squeeze['rvol'] = df_in_squeeze.apply(lambda row: get_dynamic_rvol(row, row['highest_tf'], tf_suffix_map), axis=1)
            df_in_squeeze['momentum'] = df_in_squeeze['MACD.hist'].apply(lambda x: 'Bullish' if x > 0 else 'Bearish' if x < 0 else 'Neutral')
            volatility_map = {(ticker, tf): vol for ticker, tf, vol in current_squeeze_pairs}
            df_in_squeeze['volatility'] = df_in_squeeze.apply(lambda row: volatility_map.get((row['ticker'], row['highest_tf']), 0), axis=1)
            df_in_squeeze['HeatmapScore'] = df_in_squeeze['rvol'] * df_in_squeeze['momentum'].map({'Bullish': 1, 'Neutral': 0.5, 'Bearish': -1}) * df_in_squeeze['volatility']

            ticker_data_map = {row['ticker']: row.to_dict() for _, row in df_in_squeeze.iterrows()}
            current_squeeze_records = [{'ticker': t, 'timeframe': tf, 'volatility': v, **ticker_data_map.get(t, {})} for t, tf, v in current_squeeze_pairs]
            df_in_squeeze_processed = df_in_squeeze
        else:
            current_squeeze_records = []

        # 3. Process event-based squeezes
        prev_squeeze_set = {(ticker, tf) for ticker, tf, vol in prev_squeeze_pairs}
        current_squeeze_set = {(r['ticker'], r['timeframe']) for r in current_squeeze_records}

        # Newly Formed
        formed_pairs = current_squeeze_set - prev_squeeze_set
        df_formed_processed = pd.DataFrame()
        if formed_pairs:
            formed_tickers = list(set(ticker for ticker, tf in formed_pairs))
            df_formed_processed = df_in_squeeze_processed[df_in_squeeze_processed['ticker'].isin(formed_tickers)].copy()

        # Newly Fired
        fired_pairs = prev_squeeze_set - current_squeeze_set
        df_fired_processed = pd.DataFrame()
        if fired_pairs:
            fired_tickers = list(set(ticker for ticker, tf in fired_pairs))
            previous_volatility_map = {(ticker, tf): vol for ticker, tf, vol in prev_squeeze_pairs}
            query_fired = Query().select(*select_cols).set_tickers(*fired_tickers)
            _, df_fired = query_fired.get_scanner_data()

            if df_fired is not None and not df_fired.empty:
                newly_fired_events = []
                df_fired_map = {row['ticker']: row for _, row in df_fired.iterrows()}
                for ticker, fired_tf_name in fired_pairs:
                    if ticker in df_fired_map:
                        row_data = df_fired_map[ticker]
                        tf_suffix = tf_suffix_map.get(fired_tf_name)
                        if tf_suffix:
                            previous_volatility = previous_volatility_map.get((ticker, fired_tf_name), 0.0) or 0
                            atr, sma20, bb_upper = row_data.get(f'ATR{tf_suffix}'), row_data.get(f'SMA20{tf_suffix}'), row_data.get(f'BB.upper{tf_suffix}')
                            current_volatility = (bb_upper - sma20) / atr if pd.notna(atr) and atr != 0 and pd.notna(sma20) and pd.notna(bb_upper) else 0
                            if current_volatility > previous_volatility:
                                fired_event = row_data.to_dict()
                                fired_event.update({'fired_timeframe': fired_tf_name, 'previous_volatility': previous_volatility, 'current_volatility': current_volatility, 'volatility_increased': True, 'fired_timestamp': datetime.now()})
                                newly_fired_events.append(fired_event)
                if newly_fired_events:
                    df_newly_fired = process_fired_events(newly_fired_events, tf_order_map, tf_suffix_map)
                    df_newly_fired['URL'] = "https://in.tradingview.com/chart/N8zfIJVK/?symbol=" + df_newly_fired['ticker'].apply(urllib.parse.quote)
                    df_newly_fired['logo'] = df_newly_fired['logoid'].apply(lambda x: f"https://s3-symbol-logo.tradingview.com/{x}.svg" if pd.notna(x) and x.strip() else '')
                    df_newly_fired['rvol'] = df_newly_fired.apply(lambda row: get_dynamic_rvol(row, row['highest_tf'], tf_suffix_map), axis=1)
                    df_newly_fired['momentum'] = df_newly_fired.apply(lambda row: get_fired_breakout_direction(row, row['highest_tf'], tf_suffix_map), axis=1)
                    df_newly_fired['squeeze_strength'] = 'FIRED'
                    df_newly_fired['HeatmapScore'] = df_newly_fired['rvol'] * df_newly_fired['momentum'].map({'Bullish': 1, 'Neutral': 0.5, 'Bearish': -1}) * df_newly_fired['current_volatility']
                    save_fired_events_to_db(df_newly_fired)
                    append_df_to_csv(df_newly_fired, 'BBSCAN_FIRED_' + datetime.now().strftime('%d_%m_%y') + '.csv')

        # 4. Consolidate and prepare final data
        cleanup_old_fired_events()
        df_recent_fired = load_recent_fired_events_from_db()

        # 5. Save current state
        save_current_squeeze_list_to_db(current_squeeze_records)

        # 6. Store and return data
        scan_result = {
            "in_squeeze": generate_heatmap_data(df_in_squeeze_processed),
            "formed": generate_heatmap_data(df_formed_processed),
            "fired": generate_heatmap_data(df_recent_fired)
        }
        with data_lock:
            global latest_scan_data
            latest_scan_data = scan_result
        return scan_result

    except Exception as e:
        print(f"An error occurred during scan: {e}")
        return {"error": str(e)}

def background_scanner():
    """Function to run scans in the background."""
    while True:
        if auto_scan_enabled:
            print("Auto-scanning...")
            run_scan()
        sleep(120)

# --- Flask Routes ---
@app.route('/')
def index():
    return render_template('SqueezeHeatmap.html')

@app.route('/fired')
def fired_page():
    return render_template('Fired.html')

@app.route('/formed')
def formed_page():
    return render_template('Formed.html')

@app.route('/compact')
def compact_page():
    return render_template('CompactHeatmap.html')

@app.route('/scan', methods=['POST'])
def scan_endpoint():
    scan_results = run_scan()
    if "error" in scan_results:
        return jsonify(scan_results), 500
    return jsonify(scan_results)

@app.route('/get_latest_data', methods=['GET'])
def get_latest_data():
    with data_lock:
        return jsonify(latest_scan_data)

@app.route('/toggle_scan', methods=['POST'])
def toggle_scan():
    global auto_scan_enabled
    data = request.get_json()
    auto_scan_enabled = data.get('enabled', auto_scan_enabled)
    return jsonify({"status": "success", "auto_scan_enabled": auto_scan_enabled})

if __name__ == '__main__':
    init_db()
    # Start the background scanner thread
    scanner_thread = threading.Thread(target=background_scanner, daemon=True)
    scanner_thread.start()
    app.run(debug=False, port=5001)<|MERGE_RESOLUTION|>--- conflicted
+++ resolved
@@ -224,7 +224,7 @@
 
         query_in_squeeze = Query().select(*select_cols).where2(And(*filters)).set_markets('india')
 
-<<<<<<< HEAD
+
         # --- Scanner Filters ---
         # # Define the set of rules to find stocks in a squeeze.
         # filters = [
@@ -242,8 +242,7 @@
         # _, df_in_squeeze = query_in_squeeze.get_scanner_data()
 
         query_in_squeeze = Query().select(*select_cols).where2(And(*filters)).set_markets('india')
-=======
->>>>>>> e3215673
+
         _, df_in_squeeze = query_in_squeeze.get_scanner_data()
 
         if df_in_squeeze is not None:
