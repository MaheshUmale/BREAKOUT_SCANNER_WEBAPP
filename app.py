import os
import urllib.parse
import json
from time import sleep
import threading
from datetime import datetime, timedelta
import numpy as np
import sqlite3
from tradingview_screener.column import col
from tradingview_screener.query import Query, And, Or
import pandas as pd
from flask import Flask, render_template, jsonify, request

# --- Flask App Initialization ---
app = Flask(__name__)

# --- Global state for auto-scanning ---
auto_scan_enabled = True
latest_scan_data = {
    "in_squeeze": [],
    "formed": [],
    "fired": []
}
data_lock = threading.Lock()

# --- SQLite Timestamp Handling ---
def adapt_datetime_iso(val):
    """Adapt datetime.datetime to timezone-naive ISO 8601 format."""
    return val.isoformat()

def convert_timestamp(val):
    """Convert ISO 8601 string to datetime.datetime object."""
    return datetime.fromisoformat(val.decode())

# Register the adapter and converter
sqlite3.register_adapter(datetime, adapt_datetime_iso)
sqlite3.register_converter("timestamp", convert_timestamp)

# --- Pandas Configuration ---
pd.set_option('display.expand_frame_repr', False)
pd.set_option('display.max_columns', None)
pd.set_option('display.width', 0)

# --- Helper Functions ---
def append_df_to_csv(df, csv_path):
    """
    Appends a DataFrame to a CSV file. Creates the file with a header if it doesn't
    exist, otherwise appends without the header.
    """
    if not os.path.exists(csv_path):
        df.to_csv(csv_path, mode='a', header=True, index=False)
    else:
        df.to_csv(csv_path, mode='a', header=False, index=False)

def generate_heatmap_data(df):
    """
    Generates a simple, flat list of dictionaries from the dataframe for the D3 heatmap.
    This replaces the JSON file generation.
    """
    base_required_cols = ['ticker', 'HeatmapScore', 'SqueezeCount', 'rvol', 'URL', 'logo', 'momentum', 'highest_tf', 'squeeze_strength']
    for c in base_required_cols:
        if c not in df.columns:
            if c == 'momentum': df[c] = 'Neutral'
            elif c in ['highest_tf', 'squeeze_strength']: df[c] = 'N/A'
            else: df[c] = 0

    heatmap_data = []
    for _, row in df.iterrows():
        stock_data = {
            "name": row['ticker'], "value": row['HeatmapScore'], "count": row.get('SqueezeCount', 0),
            "rvol": row['rvol'], "url": row['URL'], "logo": row['logo'], "momentum": row['momentum'],
            "highest_tf": row['highest_tf'], "squeeze_strength": row['squeeze_strength']
        }
        if 'fired_timeframe' in df.columns: stock_data['fired_timeframe'] = row['fired_timeframe']
        if 'fired_timestamp' in df.columns and pd.notna(row['fired_timestamp']):
            stock_data['fired_timestamp'] = row['fired_timestamp'].isoformat()
        if 'previous_volatility' in df.columns: stock_data['previous_volatility'] = row['previous_volatility']
        if 'current_volatility' in df.columns: stock_data['current_volatility'] = row['current_volatility']
        if 'volatility_increased' in df.columns: stock_data['volatility_increased'] = row['volatility_increased']
        heatmap_data.append(stock_data)
    return heatmap_data

# --- Configuration ---
DB_FILE = 'squeeze_history.db'
# Timeframe Configuration
timeframes = ['', '|1', '|5', '|15', '|30', '|60', '|120', '|240', '|1W', '|1M']
tf_order_map = {'|1M': 10, '|1W': 9, '|240': 8, '|120': 7, '|60': 6, '|30': 5, '|15': 4, '|5': 3, '|1': 2, '': 1}
tf_display_map = {'': 'Daily', '|1': '1m', '|5': '5m', '|15': '15m', '|30': '30m', '|60': '1H', '|120': '2H', '|240': '4H', '|1W': 'Weekly', '|1M': 'Monthly'}
tf_suffix_map = {v: k for k, v in tf_display_map.items()}

# Construct select columns for all timeframes
select_cols = ['name', 'logoid', 'close', 'MACD.hist']
for tf in timeframes:
    select_cols.extend([
        f'KltChnl.lower{tf}', f'KltChnl.upper{tf}', f'BB.lower{tf}', f'BB.upper{tf}',
        f'ATR{tf}', f'SMA20{tf}', f'volume{tf}', f'average_volume_10d_calc{tf}', f'Value.Traded{tf}'
    ])

# --- Data Processing Functions ---
def get_highest_squeeze_tf(row):
    for tf_suffix in sorted(tf_order_map, key=tf_order_map.get, reverse=True):
        if row.get(f'InSqueeze{tf_suffix}', False): return tf_display_map[tf_suffix]
    return 'Unknown'

def get_dynamic_rvol(row, timeframe_name, tf_suffix_map):
    tf_suffix = tf_suffix_map.get(timeframe_name)
    if tf_suffix is None: return 0
    vol_col, avg_vol_col = f'volume{tf_suffix}', f'average_volume_10d_calc{tf_suffix}'
    volume, avg_volume = row.get(vol_col), row.get(avg_vol_col)
    if pd.isna(volume) or pd.isna(avg_volume) or avg_volume == 0: return 0
    return volume / avg_volume

def get_squeeze_strength(row):
    highest_tf_name = row['highest_tf']
    tf_suffix = tf_suffix_map.get(highest_tf_name)
    if tf_suffix is None: return "N/A"
    bb_upper, bb_lower = row.get(f'BB.upper{tf_suffix}'), row.get(f'BB.lower{tf_suffix}')
    kc_upper, kc_lower = row.get(f'KltChnl.upper{tf_suffix}'), row.get(f'KltChnl.lower{tf_suffix}')
    if any(pd.isna(val) for val in [bb_upper, bb_lower, kc_upper, kc_lower]): return "N/A"
    bb_width, kc_width = bb_upper - bb_lower, kc_upper - kc_lower
    if bb_width == 0: return "N/A"
    sqz_strength = kc_width / bb_width
    if sqz_strength >= 2: return "VERY STRONG"
    elif sqz_strength >= 1.5: return "STRONG"
    elif sqz_strength > 1: return "Regular"
    else: return "N/A"

def process_fired_events(events, tf_order_map, tf_suffix_map):
    if not events: return pd.DataFrame()
    df = pd.DataFrame(events)
    def get_tf_sort_key(display_name):
        suffix = tf_suffix_map.get(display_name, '')
        return tf_order_map.get(suffix, -1)
    df['tf_order'] = df['fired_timeframe'].apply(get_tf_sort_key)
    processed_events = []
    for ticker, group in df.groupby('ticker'):
        highest_tf_event = group.loc[group['tf_order'].idxmax()]
        consolidated_event = highest_tf_event.to_dict()
        consolidated_event['SqueezeCount'] = len(group)
        consolidated_event['highest_tf'] = highest_tf_event['fired_timeframe']
        processed_events.append(consolidated_event)
    return pd.DataFrame(processed_events)

def get_fired_breakout_direction(row, fired_tf_name, tf_suffix_map):
    tf_suffix = tf_suffix_map.get(fired_tf_name)
    if not tf_suffix: return 'Neutral'
    close, bb_upper, kc_upper, bb_lower, kc_lower = row.get('close'), row.get(f'BB.upper{tf_suffix}'), row.get(f'KltChnl.upper{tf_suffix}'), row.get(f'BB.lower{tf_suffix}'), row.get(f'KltChnl.lower{tf_suffix}')
    if any(pd.isna(val) for val in [close, bb_upper, kc_upper, bb_lower, kc_lower]): return 'Neutral'
    if close > bb_upper and bb_upper > kc_upper: return 'Bullish'
    elif close < bb_lower and bb_lower < kc_lower: return 'Bearish'
    else: return 'Neutral'

# --- Database Functions ---
def init_db():
    conn = sqlite3.connect(DB_FILE)
    cursor = conn.cursor()
    cursor.execute('''CREATE TABLE IF NOT EXISTS squeeze_history (id INTEGER PRIMARY KEY AUTOINCREMENT, scan_timestamp TIMESTAMP NOT NULL, ticker TEXT NOT NULL, timeframe TEXT NOT NULL, volatility REAL, rvol REAL, SqueezeCount INTEGER, squeeze_strength TEXT, HeatmapScore REAL)''')

    # Create fired_squeeze_events table if it doesn't exist (with all columns for new DBs)
    cursor.execute('''CREATE TABLE IF NOT EXISTS fired_squeeze_events (id INTEGER PRIMARY KEY AUTOINCREMENT, fired_timestamp TIMESTAMP NOT NULL, ticker TEXT NOT NULL, fired_timeframe TEXT NOT NULL, momentum TEXT, previous_volatility REAL, current_volatility REAL, rvol REAL, HeatmapScore REAL, URL TEXT, logo TEXT, SqueezeCount INTEGER, highest_tf TEXT)''')

    # --- Migration for older fired_squeeze_events tables ---
    cursor.execute('PRAGMA table_info(fired_squeeze_events)')
    columns = [info[1] for info in cursor.fetchall()]

    if 'SqueezeCount' not in columns:
        cursor.execute('ALTER TABLE fired_squeeze_events ADD COLUMN SqueezeCount INTEGER')

    if 'highest_tf' not in columns:
        cursor.execute('ALTER TABLE fired_squeeze_events ADD COLUMN highest_tf TEXT')

    # Create indexes
    cursor.execute('CREATE INDEX IF NOT EXISTS idx_scan_timestamp ON squeeze_history (scan_timestamp)')
    cursor.execute('CREATE INDEX IF NOT EXISTS idx_fired_timestamp ON fired_squeeze_events (fired_timestamp)')
    conn.commit()
    conn.close()

def load_previous_squeeze_list_from_db():
    conn = sqlite3.connect(DB_FILE, detect_types=sqlite3.PARSE_DECLTYPES)
    cursor = conn.cursor()
    try:
        cursor.execute('SELECT MAX(scan_timestamp) FROM squeeze_history')
        last_timestamp = cursor.fetchone()[0]
        if last_timestamp is None: return []
        cursor.execute('SELECT ticker, timeframe, volatility FROM squeeze_history WHERE scan_timestamp = ?', (last_timestamp,))
        return [(row[0], row[1], row[2]) for row in cursor.fetchall()]
    finally: conn.close()

def save_current_squeeze_list_to_db(squeeze_records):
    if not squeeze_records: return
    conn = sqlite3.connect(DB_FILE, detect_types=sqlite3.PARSE_DECLTYPES)
    cursor = conn.cursor()
    now = datetime.now()
    data_to_insert = [(now, r['ticker'], r['timeframe'], r['volatility'], r.get('rvol'), r.get('SqueezeCount'), r.get('squeeze_strength'), r.get('HeatmapScore')) for r in squeeze_records]
    cursor.executemany('INSERT INTO squeeze_history (scan_timestamp, ticker, timeframe, volatility, rvol, SqueezeCount, squeeze_strength, HeatmapScore) VALUES (?, ?, ?, ?, ?, ?, ?, ?)', data_to_insert)
    conn.commit()
    conn.close()

def save_fired_events_to_db(fired_events_df):
    if fired_events_df.empty: return
    conn = sqlite3.connect(DB_FILE, detect_types=sqlite3.PARSE_DECLTYPES)
    now = datetime.now()
    data_to_insert = [(now, row['ticker'], row['fired_timeframe'], row.get('momentum'), row.get('previous_volatility'), row.get('current_volatility'), row.get('rvol'), row.get('HeatmapScore'), row.get('URL'), row.get('logo'), row.get('SqueezeCount'), row.get('highest_tf')) for _, row in fired_events_df.iterrows()]
    cursor = conn.cursor()
    cursor.executemany('INSERT INTO fired_squeeze_events (fired_timestamp, ticker, fired_timeframe, momentum, previous_volatility, current_volatility, rvol, HeatmapScore, URL, logo, SqueezeCount, highest_tf) VALUES (?, ?, ?, ?, ?, ?, ?, ?, ?, ?, ?, ?)', data_to_insert)
    conn.commit()
    conn.close()

def cleanup_old_fired_events():
    conn = sqlite3.connect(DB_FILE)
    cursor = conn.cursor()
    fifteen_minutes_ago = datetime.now() - timedelta(minutes=15)
    cursor.execute("DELETE FROM fired_squeeze_events WHERE fired_timestamp < ?", (fifteen_minutes_ago,))
    conn.commit()
    conn.close()

def load_recent_fired_events_from_db():
    conn = sqlite3.connect(DB_FILE, detect_types=sqlite3.PARSE_DECLTYPES)
    fifteen_minutes_ago = datetime.now() - timedelta(minutes=15)
    query = "SELECT * FROM fired_squeeze_events WHERE fired_timestamp >= ?"
    df = pd.read_sql_query(query, conn, params=(fifteen_minutes_ago,))
    conn.close()
    return df

# --- Main Scanning Logic ---
def run_scan():
    try:
        # 1. Load previous squeeze state
        prev_squeeze_pairs = load_previous_squeeze_list_from_db()

        # 2. Find all stocks currently in a squeeze
        squeeze_conditions = [And(col(f'BB.upper{tf}') < col(f'KltChnl.upper{tf}'), col(f'BB.lower{tf}') > col(f'KltChnl.lower{tf}')) for tf in timeframes]
        filters = [
            col('is_primary') == True, col('typespecs').has('common'), col('type') == 'stock',
            col('exchange') == 'NSE', col('close').between(20, 10000), col('active_symbol') == True,
            col('average_volume_10d_calc|5') > 50000, col('Value.Traded|5') > 10000000,
            Or(*squeeze_conditions)
        ]


<<<<<<< HEAD
        _, df_in_squeeze = query_in_squeeze.get_scanner_data()

        if df_in_squeeze is not None:
            print(f"Verification: Found {len(df_in_squeeze)} tickers in squeeze.")
=======
        _, df_in_squeeze = Query().select(*select_cols).where2(And(*filters)).set_markets('india').get_scanner_data()

>>>>>>> 691aabdc

        current_squeeze_pairs = []
        df_in_squeeze_processed = pd.DataFrame()
        if df_in_squeeze is not None and not df_in_squeeze.empty:
            for _, row in df_in_squeeze.iterrows():
                for tf_suffix, tf_name in tf_display_map.items():
                    if (row.get(f'BB.upper{tf_suffix}') < row.get(f'KltChnl.upper{tf_suffix}')) and (row.get(f'BB.lower{tf_suffix}') > row.get(f'KltChnl.lower{tf_suffix}')):
                        atr, sma20, bb_upper = row.get(f'ATR{tf_suffix}'), row.get(f'SMA20{tf_suffix}'), row.get(f'BB.upper{tf_suffix}')
                        volatility = (bb_upper - sma20) / atr if pd.notna(atr) and atr != 0 and pd.notna(sma20) and pd.notna(bb_upper) else 0
                        current_squeeze_pairs.append((row['ticker'], tf_name, volatility))

            df_in_squeeze['encodedTicker'] = df_in_squeeze['ticker'].apply(urllib.parse.quote)
            df_in_squeeze['URL'] = "https://in.tradingview.com/chart/N8zfIJVK/?symbol=" + df_in_squeeze['encodedTicker']
            df_in_squeeze['logo'] = df_in_squeeze['logoid'].apply(lambda x: f"https://s3-symbol-logo.tradingview.com/{x}.svg" if pd.notna(x) and x.strip() else '')
            for tf in timeframes:
                df_in_squeeze[f'InSqueeze{tf}'] = (df_in_squeeze[f'BB.upper{tf}'] < df_in_squeeze[f'KltChnl.upper{tf}']) & (df_in_squeeze[f'BB.lower{tf}'] > df_in_squeeze[f'KltChnl.lower{tf}'])
            df_in_squeeze['SqueezeCount'] = df_in_squeeze[[f'InSqueeze{tf}' for tf in timeframes]].sum(axis=1)
            df_in_squeeze['highest_tf'] = df_in_squeeze.apply(get_highest_squeeze_tf, axis=1)
            df_in_squeeze['squeeze_strength'] = df_in_squeeze.apply(get_squeeze_strength, axis=1)
            df_in_squeeze = df_in_squeeze[df_in_squeeze['squeeze_strength'].isin(['STRONG', 'VERY STRONG'])]
            df_in_squeeze['rvol'] = df_in_squeeze.apply(lambda row: get_dynamic_rvol(row, row['highest_tf'], tf_suffix_map), axis=1)
            df_in_squeeze['momentum'] = df_in_squeeze['MACD.hist'].apply(lambda x: 'Bullish' if x > 0 else 'Bearish' if x < 0 else 'Neutral')
            volatility_map = {(ticker, tf): vol for ticker, tf, vol in current_squeeze_pairs}
            df_in_squeeze['volatility'] = df_in_squeeze.apply(lambda row: volatility_map.get((row['ticker'], row['highest_tf']), 0), axis=1)
            df_in_squeeze['HeatmapScore'] = df_in_squeeze['rvol'] * df_in_squeeze['momentum'].map({'Bullish': 1, 'Neutral': 0.5, 'Bearish': -1}) * df_in_squeeze['volatility']

            ticker_data_map = {row['ticker']: row.to_dict() for _, row in df_in_squeeze.iterrows()}
            current_squeeze_records = [{'ticker': t, 'timeframe': tf, 'volatility': v, **ticker_data_map.get(t, {})} for t, tf, v in current_squeeze_pairs]
            df_in_squeeze_processed = df_in_squeeze
        else:
            current_squeeze_records = []

        # 3. Process event-based squeezes
        prev_squeeze_set = {(ticker, tf) for ticker, tf, vol in prev_squeeze_pairs}
        current_squeeze_set = {(r['ticker'], r['timeframe']) for r in current_squeeze_records}

        # Newly Formed
        formed_pairs = current_squeeze_set - prev_squeeze_set
        df_formed_processed = pd.DataFrame()
        if formed_pairs:
            formed_tickers = list(set(ticker for ticker, tf in formed_pairs))
            df_formed_processed = df_in_squeeze_processed[df_in_squeeze_processed['ticker'].isin(formed_tickers)].copy()

        # Newly Fired
        fired_pairs = prev_squeeze_set - current_squeeze_set
        df_fired_processed = pd.DataFrame()
        if fired_pairs:
            fired_tickers = list(set(ticker for ticker, tf in fired_pairs))
            previous_volatility_map = {(ticker, tf): vol for ticker, tf, vol in prev_squeeze_pairs}
<<<<<<< HEAD
            query_fired = Query().select(*select_cols).set_tickers(*fired_tickers)
            _, df_fired = query_fired.get_scanner_data()
=======
            _, df_fired = Query().select(*select_cols).set_tickers(*fired_tickers).get_scanner_data()
>>>>>>> 691aabdc

            if df_fired is not None and not df_fired.empty:
                newly_fired_events = []
                df_fired_map = {row['ticker']: row for _, row in df_fired.iterrows()}
                for ticker, fired_tf_name in fired_pairs:
                    if ticker in df_fired_map:
                        row_data = df_fired_map[ticker]
                        tf_suffix = tf_suffix_map.get(fired_tf_name)
                        if tf_suffix:
                            previous_volatility = previous_volatility_map.get((ticker, fired_tf_name), 0.0) or 0
                            atr, sma20, bb_upper = row_data.get(f'ATR{tf_suffix}'), row_data.get(f'SMA20{tf_suffix}'), row_data.get(f'BB.upper{tf_suffix}')
                            current_volatility = (bb_upper - sma20) / atr if pd.notna(atr) and atr != 0 and pd.notna(sma20) and pd.notna(bb_upper) else 0
                            if current_volatility > previous_volatility:
                                fired_event = row_data.to_dict()
                                fired_event.update({'fired_timeframe': fired_tf_name, 'previous_volatility': previous_volatility, 'current_volatility': current_volatility, 'volatility_increased': True, 'fired_timestamp': datetime.now()})
                                newly_fired_events.append(fired_event)
                if newly_fired_events:
                    df_newly_fired = process_fired_events(newly_fired_events, tf_order_map, tf_suffix_map)
                    df_newly_fired['URL'] = "https://in.tradingview.com/chart/N8zfIJVK/?symbol=" + df_newly_fired['ticker'].apply(urllib.parse.quote)
                    df_newly_fired['logo'] = df_newly_fired['logoid'].apply(lambda x: f"https://s3-symbol-logo.tradingview.com/{x}.svg" if pd.notna(x) and x.strip() else '')
                    df_newly_fired['rvol'] = df_newly_fired.apply(lambda row: get_dynamic_rvol(row, row['highest_tf'], tf_suffix_map), axis=1)
                    df_newly_fired['momentum'] = df_newly_fired.apply(lambda row: get_fired_breakout_direction(row, row['highest_tf'], tf_suffix_map), axis=1)
                    df_newly_fired['squeeze_strength'] = 'FIRED'
                    df_newly_fired['HeatmapScore'] = df_newly_fired['rvol'] * df_newly_fired['momentum'].map({'Bullish': 1, 'Neutral': 0.5, 'Bearish': -1}) * df_newly_fired['current_volatility']
                    save_fired_events_to_db(df_newly_fired)
                    append_df_to_csv(df_newly_fired, 'BBSCAN_FIRED_' + datetime.now().strftime('%d_%m_%y') + '.csv')

        # 4. Consolidate and prepare final data
        cleanup_old_fired_events()
        df_recent_fired = load_recent_fired_events_from_db()

        # 5. Save current state
        save_current_squeeze_list_to_db(current_squeeze_records)

        # 6. Store and return data
        scan_result = {
            "in_squeeze": generate_heatmap_data(df_in_squeeze_processed),
            "formed": generate_heatmap_data(df_formed_processed),
            "fired": generate_heatmap_data(df_recent_fired)
        }
        with data_lock:
            global latest_scan_data
            latest_scan_data = scan_result
        return scan_result

    except Exception as e:
        print(f"An error occurred during scan: {e}")
        return {"error": str(e)}

def background_scanner():
    """Function to run scans in the background."""
    while True:
        if auto_scan_enabled:
            print("Auto-scanning...")
            run_scan()
        sleep(120)

# --- Flask Routes ---
@app.route('/')
def index():
    return render_template('SqueezeHeatmap.html')

@app.route('/fired')
def fired_page():
    return render_template('Fired.html')

@app.route('/formed')
def formed_page():
    return render_template('Formed.html')

@app.route('/compact')
def compact_page():
    return render_template('CompactHeatmap.html')

@app.route('/scan', methods=['POST'])
def scan_endpoint():
    scan_results = run_scan()
    if "error" in scan_results:
        return jsonify(scan_results), 500
    return jsonify(scan_results)

@app.route('/get_latest_data', methods=['GET'])
def get_latest_data():
    with data_lock:
        return jsonify(latest_scan_data)

@app.route('/toggle_scan', methods=['POST'])
def toggle_scan():
    global auto_scan_enabled
    data = request.get_json()
    auto_scan_enabled = data.get('enabled', auto_scan_enabled)
    return jsonify({"status": "success", "auto_scan_enabled": auto_scan_enabled})

if __name__ == '__main__':
    init_db()
    # Start the background scanner thread
    scanner_thread = threading.Thread(target=background_scanner, daemon=True)
    scanner_thread.start()
    app.run(debug=False, port=5001)<|MERGE_RESOLUTION|>--- conflicted
+++ resolved
@@ -238,15 +238,12 @@
         ]
 
 
-<<<<<<< HEAD
+ 
         _, df_in_squeeze = query_in_squeeze.get_scanner_data()
 
         if df_in_squeeze is not None:
             print(f"Verification: Found {len(df_in_squeeze)} tickers in squeeze.")
-=======
-        _, df_in_squeeze = Query().select(*select_cols).where2(And(*filters)).set_markets('india').get_scanner_data()
-
->>>>>>> 691aabdc
+ 
 
         current_squeeze_pairs = []
         df_in_squeeze_processed = pd.DataFrame()
@@ -296,12 +293,10 @@
         if fired_pairs:
             fired_tickers = list(set(ticker for ticker, tf in fired_pairs))
             previous_volatility_map = {(ticker, tf): vol for ticker, tf, vol in prev_squeeze_pairs}
-<<<<<<< HEAD
+
             query_fired = Query().select(*select_cols).set_tickers(*fired_tickers)
             _, df_fired = query_fired.get_scanner_data()
-=======
-            _, df_fired = Query().select(*select_cols).set_tickers(*fired_tickers).get_scanner_data()
->>>>>>> 691aabdc
+ 
 
             if df_fired is not None and not df_fired.empty:
                 newly_fired_events = []
